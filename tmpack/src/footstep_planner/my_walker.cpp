--- conflicted
+++ resolved
@@ -86,10 +86,7 @@
                 // auto stat = Eigen::Quaterniond(robot->getLinkTF(stationary_tip_name).rotation());
                 // std::cout << stat.w() << ", " << stat.x() << ", " << stat.y() << ", " << stat.z()
                 //           << std::endl;
-<<<<<<< HEAD
-=======
-
->>>>>>> 3debbb71
+
                 // std::cout<<"stationary orientation:
                 // "<<Eigen::Quaterniond(robot->getLinkTF(stationary_tip_name).rotation())<<std::endl;
                 // std::cout<<"waist orientation:
@@ -103,11 +100,8 @@
                 // std::cout << "waist orientation constraint: " << waist_tf.rotation() << std::endl;
                 request->addPathOrientationConstraint(waist_name, stationary_tip_name,
                                                       Eigen::Quaterniond(waist_tf.rotation()), waist_tolerance);
-<<<<<<< HEAD
                 // request->addPathOrientationConstraint(waist_name, stationary_tip_name,
                 //                                       Eigen::Quaterniond(0, 0, 1, 0), waist_tolerance);
-=======
->>>>>>> 3debbb71
 
                 request->setGoalRegion(
                     moving_tip_name, "world",
