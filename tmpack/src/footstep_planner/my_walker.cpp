#include "../../../robowflex_library/include/robowflex.h"
#include <vector>

#include "../tmpack_interface.cpp"
#include "utils/util.h"
#include "utils/geom_2D.h"
#include "calc_footsteps.cpp"

namespace robowflex
{
    // Things this should implement:

    // parse the PDDL file
    // plan to solve the PDDL
    // map operator to motion plan
    // map operator to scene graph change

    // want to get feedback on how the motion planner did

    class MyWalker : public TMPackInterface
    {
        footstep_planning::FootstepPlanner my_step_planner;
        std::vector<footstep_planning::point_2D> points;

        // returns vector of joint poses
        std::vector<std::vector<double>> getTaskPlan()
        {
            std::vector<std::vector<double>> my_plan;
            std::vector<double> goal = {-0.39, -0.69, -2.12, 2.82, -0.39, 0};
            my_plan.push_back(goal);
            goal = {0.39, -0.69, -2.12, 2.82, -0.39, 0};
            my_plan.push_back(goal);

            std::vector<footstep_planning::point_2D> foot_placements =
                my_step_planner.calculate_foot_placements(points, points[9], points[17], footstep_planning::foot::left);

            return my_plan;
        }

    public:
        int start_index, goal_index;

        MyWalker(const Robot &robot, const std::string &group_name, OMPL::OMPLPipelinePlanner &planner, Scene &scene,
                 MotionRequestBuilder &request, std::vector<double> &start)
          : TMPackInterface(robot, group_name, planner, scene, request, start)
        {
            // parse file
            // build graph
            //
            std::vector<footstep_planning::line_segment> line_segments;
            std::vector<std::string> line_names;
            footstep_planning::loadScene("/home/awells/Development/nasa_footstep_planning/scenes/iss.txt",
                                         &line_segments, &line_names);
            // store a map of points and their names

            // we only use the end points and the centers
            for (size_t i = 0; i < line_segments.size(); i++)
            {
                auto l = line_segments[i];
                std::string i_s = line_names[i];
                points.push_back(footstep_planning::point_2D(l.x1, l.y1));
                points.push_back(footstep_planning::point_2D(l.x2, l.y2));
                points.push_back(footstep_planning::point_2D((l.x1 + l.x2) / 2, (l.y1 + l.y2) / 2));
            }
            my_step_planner.buildGraph(points);

            start_index = 0;
            goal_index = 1;
            std::string cmd = "/home/awells/Development/nasa_footstep_planning/run_walker.sh " +
                              std::to_string(start_index) + " " + std::to_string(goal_index) + "\n";
<<<<<<< HEAD
            std::cout<<"Calling: "<<cmd<<std::endl;
            int ret = system(cmd.c_str());
=======
            std::cout << "Calling: " << cmd << std::endl;
            int r = system(cmd.c_str());
        }

        void setStartAndGoal(int s, int g)
        {
            start_index = s;
            goal_index = g;
>>>>>>> 45f6c2c0
        }
    };

}  // namespace robowflex<|MERGE_RESOLUTION|>--- conflicted
+++ resolved
@@ -68,10 +68,6 @@
             goal_index = 1;
             std::string cmd = "/home/awells/Development/nasa_footstep_planning/run_walker.sh " +
                               std::to_string(start_index) + " " + std::to_string(goal_index) + "\n";
-<<<<<<< HEAD
-            std::cout<<"Calling: "<<cmd<<std::endl;
-            int ret = system(cmd.c_str());
-=======
             std::cout << "Calling: " << cmd << std::endl;
             int r = system(cmd.c_str());
         }
@@ -80,7 +76,6 @@
         {
             start_index = s;
             goal_index = g;
->>>>>>> 45f6c2c0
         }
     };
 
