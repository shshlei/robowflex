--- conflicted
+++ resolved
@@ -32,226 +32,7 @@
 
     /** \class robowflex::SceneConstPtr
         \brief A const shared pointer wrapper for robowflex::Scene. */
-<<<<<<< HEAD
-
-    /** \brief Loads information about a robot and maintains information about a robot's state.
-     */
-    class Robot
-    {
-    public:
-        /** \brief Constructor.
-         *  \param[in] name The name of the robot. Used to namespace information under.
-         */
-        Robot(const std::string &name);
-
-        // non-copyable
-        Robot(Robot const &) = delete;
-        void operator=(Robot const &) = delete;
-
-        /** \name Initialization and loading.
-            \{ */
-
-        /** \brief Initializes a robot from a kinematic and semantic description.
-         *  All files are loaded under the robot's namespace.
-         *  \param[in] urdf_file Location of the robot's URDF (XML or .xacro file).
-         *  \param[in] srdf_file Location of the robot's SRDF (XML or .xacro file).
-         *  \param[in] limits_file Location of the joint limit information (a YAML file).
-         *  \param[in] kinematics_file Location of the kinematics plugin information (a YAML file).
-         *  \return True on success, false on failure.
-         */
-        bool initialize(const std::string &urdf_file, const std::string &srdf_file,
-                        const std::string &limits_file, const std::string &kinematics_file);
-
-        /** \brief Loads a YAML file into the robot's namespace under \a name.
-         * \param[in] name Name to load file under.
-         * \param[in] file File to load.
-         * \return True on success, false on failure.
-         */
-        bool loadYAMLFile(const std::string &name, const std::string &file);
-
-        /** \brief Loads an XML or .xacro file into the robot's namespace under \a name.
-         * \param[in] name Name to load file under.
-         * \param[in] file File to load.
-         * \return True on success, false on failure.
-         */
-        bool loadXMLFile(const std::string &name, const std::string &file);
-
-        /** \brief Loads the kinematics plugin for a joint group. No kinematics are loaded by default.
-         *  \param[in] group Joint group name to load.
-         *  \return True on success, false on failure.
-         */
-        bool loadKinematics(const std::string &group);
-
-        /** \} */
-
-        /** \name Getters and Setters
-            \{ */
-
-        /** \brief Get the robot's name.
-         *  \return The robot's name.
-         */
-        const std::string &getName() const
-        {
-            return name_;
-        }
-
-        /** \brief Get a const reference to the loaded robot model.
-         *  \return The robot model.
-         */
-        const robot_model::RobotModelPtr &getModelConst() const
-        {
-            return model_;
-        }
-
-        /** \brief Get a reference to the loaded robot model.
-         *  \return The robot model.
-         */
-        robot_model::RobotModelPtr &getModel()
-        {
-            return model_;
-        }
-
-        /** \brief Get a const reference to the scratch robot state.
-         *  \return The scratch robot state.
-         */
-        const robot_model::RobotStatePtr &getScratchState() const
-        {
-            return scratch_;
-        }
-
-        /** \brief Get a reference to the scratch robot state.
-         *  \return The scratch robot state.
-         */
-        robot_model::RobotStatePtr &getScratchState()
-        {
-            return scratch_;
-        }
-
-        /** \brief Get the underlying IO handler used for this robot.
-         *  \return A reference to the IO handler.
-         */
-        IO::Handler &getHandler()
-        {
-            return handler_;
-        }
-
-        /** \} */
-
-        /** \name Robot State Operations
-            \{ */
-
-        /** \brief Sets the scratch state from a vector of joint positions (all must be specified)
-         *  \param[in] positions Joint positions to set.
-         */
-        void setState(const std::vector<double> &positions);
-
-        /** \brief Sets the scratch state from a map of joint name to position.
-         *  \param[in] variable_map Joint positions to set.
-         */
-        void setState(const std::map<std::string, double> &variable_map);
-
-        /** \brief Sets the scratch state from a vector of joint names and their positions.
-         *  \param[in] variable_names Joint names.
-         *  \param[in] variable_position Position of joint variable (index matches entry in \a variable_names)
-         */
-        void setState(const std::vector<std::string> &variable_names,
-                      const std::vector<double> &variable_position);
-
-        /** \brief Sets the group of the scratch state to a vector of joint positions.
-         *  \param[in] name Name of group to set.
-         *  \param[in] positions Positions to set.
-         */
-        void setGroupState(const std::string &name, const std::vector<double> &positions);
-
-        /** \brief Sets a group of the scratch state from an IK query.
-         *  Position of query is specified by a geometry \a region at a \a pose, and orientation is set by \a
-         *  orientation with XYZ Euler angle tolerances from \a tolerances.
-         *  \param[in] group Group to set.
-         *  \param[in] region Region of points for position.
-         *  \param[in] pose Pose of the \a region.
-         *  \param[in] orientation Mean orientation
-         *  \param[in] tolerances Tolerance about \a orientation.
-         */
-        void setFromIK(const std::string &group, const Geometry &region, const Eigen::Affine3d &pose,
-                       const Eigen::Quaterniond &orientation, const Eigen::Vector3d &tolerances);
-
-        /** \brief Gets the current joint positions of the scratch state.
-         *  \return A vector of joint positions.
-         */
-        std::vector<double> getState() const;
-
-        /** \brief Gets the names of joints of the robot.
-         *  \return A vector of joint names.
-         */
-        std::vector<std::string> getJointNames() const;
-
-        /** \brief Get the current pose of a link on the scratch state.
-         *  \return The transform of link \a name.
-         */
-        const Eigen::Affine3d &getLinkTF(const std::string &name) const;
-
-        /** \brief Checks if the scratch state is in collision in \a scene.
-         *  \param[in] scene Scene to check collision against.
-         *  \return True if in collision, false otherwise.
-         */
-        bool inCollision(const SceneConstPtr &scene) const;
-
-        /** \} */
-
-        /** \name IO
-            \{ */
-
-        /** \brief Dumps the names of links and absolute paths to their visual mesh files to a YAML file.
-         *  \param[in] file File to save to.
-         *  \return True on success, false on failure.
-         */
-        bool dumpGeometry(const std::string &file) const;
-
-        /** \brief Dumps a the tranforms of all links of a robot through a robot trajectory to a file.
-         *  \param[in] path Path to output.
-         *  \param[in] filename Filename to output to.
-         *  \param[in] fps The transforms (frames) per second used to interpolate the given path.
-         *  \return True on success, false on failure.
-         */
-        bool dumpPathTransforms(const robot_trajectory::RobotTrajectory &path, const std::string &filename, double fps=30);
-
-        /** \} */
-
-    protected:
-        /** \brief Loads robot description files to parameter server.
-         *  All files are loaded under the robot's namespace.
-         *  \param[in] urdf_file Location of the robot's URDF (XML or .xacro file).
-         *  \param[in] srdf_file Location of the robot's SRDF (XML or .xacro file).
-         *  \param[in] limits_file Location of the joint limit information (a YAML file).
-         *  \param[in] kinematics_file Location of the kinematics plugin information (a YAML file).
-         *  \return True on success, false on failure.
-         */
-        bool loadRobotDescription(const std::string &urdf_file, const std::string &srdf_file,
-                                  const std::string &limits_file, const std::string &kinematics_file);
-
-        /** \brief Loads a robot model from the loaded information on the parameter server.
-         */
-        void loadRobotModel();
-
-        const std::string name_;  ///< Robot name.
-        IO::Handler handler_;     ///< IO handler (namespaced with \a name_)
-
-        std::shared_ptr<robot_model_loader::RobotModelLoader> loader_;    ///< Robot model loader.
-        robot_model::RobotModelPtr model_;                                ///< Loaded robot model.
-        std::map<std::string, robot_model::SolverAllocatorFn> imap_;      ///< Kinematic solver allocator map.
-        kinematics_plugin_loader::KinematicsPluginLoaderPtr kinematics_;  ///< Kinematic plugin loader.
-
-        robot_state::RobotStatePtr scratch_;  ///< Scratch robot state.
-
-    private:
-        static const std::string ROBOT_DESCRIPTION;  ///< Default robot description name.
-        static const std::string ROBOT_SEMANTIC;     ///< Default robot semantic description suffix.
-        static const std::string ROBOT_PLANNING;     ///< Default robot planning description suffix.
-        static const std::string ROBOT_KINEMATICS;   ///< Default robot kinematics description suffix.
-    };
-
-=======
->>>>>>> 21f1c5bd
+
     /** \brief Wrapper class around the planning scene and collision geometry.
      */
     class Scene
